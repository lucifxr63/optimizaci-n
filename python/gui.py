--- conflicted
+++ resolved
@@ -1,26 +1,4 @@
-import os
-import re
-import shutil
-import subprocess
-import sys
-import tkinter as tk
-from tkinter import ttk, scrolledtext, filedialog, messagebox
-import tempfile
-import matplotlib.pyplot as plt
-from matplotlib.backends.backend_tkagg import FigureCanvasTkAgg
-import numpy as np
-from dataclasses import dataclass
-
-from heuristica_bmtsp import load_cities, heuristic_bmtsp, plot_routes
-
-
-def append_output(widget, text):
-    widget.insert(tk.END, text)
-    widget.see(tk.END)
-
-
 def parse_ampl_routes(ampl_text, cities):
-<<<<<<< HEAD
     """Parse salesman routes from AMPL ``display x`` output.
 
     AMPL may print ``x`` either as individual assignments ``x[s,i,j] = 1`` or as
@@ -63,324 +41,43 @@
     if not edges:
         return []
 
-=======
-    """Parse routes from AMPL output displaying x[s,i,j] variables."""
-    # Primero intentar con el formato de tabla
-    table_pattern = re.compile(r'\[([12]),\*,\*\]\s*:.*?:=(.*?)(?=\n\s*\[|\Z)', re.DOTALL)
-    tables = table_pattern.findall(ampl_text)
-    
-    if not tables:
-        # Si no encontramos tablas, intentar con el formato anterior
-        pattern = re.compile(r"x\[(\d+),(\d+),(\d+)\]\s*=\s*1")
-        edges = pattern.findall(ampl_text)
-        if not edges:
-            return []
-        edges = [(int(s), int(i), int(j)) for s, i, j in edges]
-    else:
-        # Procesar las tablas
-        edges = []
-        for s, table in tables:
-            s = int(s)
-            # Procesar cada línea de la tabla
-            for line in table.split('\n'):
-                if not line.strip() or ':' not in line:
-                    continue
-                # Extraer la fila (i) y los valores
-                parts = line.split(':')
-                if len(parts) < 2:
-                    continue
-                i = int(parts[0].strip())
-                values = parts[1].split()
-                # Los índices de columna van de 0 a len(values)-1
-                for j, val in enumerate(values):
-                    try:
-                        if int(val) == 1 and i != j:  # Evitar bucles a sí mismo
-                            edges.append((s, i, j))
-                    except ValueError:
-                        continue
-    
-    if not edges:
-        return []
-        
-    # Construir las rutas a partir de las aristas
->>>>>>> 5c4ec216
     salesmen = sorted({s for s, _, _ in edges})
     by_s = {s: {} for s in salesmen}
     for s, i, j in edges:
         by_s[s][i] = j
-<<<<<<< HEAD
 
-=======
-    
->>>>>>> 5c4ec216
     city_map = {c.idx: c for c in cities}
     routes = []
-    
+
     for s in salesmen:
         if s not in by_s:
             continue
         route = [city_map[0]]  # Empezar en el depósito
         current = 0
         visited = set()
-        
+
         while True:
             if current in visited:
                 break  # Evitar ciclos infinitos
             visited.add(current)
-            
+
             nxt = by_s[s].get(current)
             if nxt is None or nxt == current:
                 break
-                
-            if nxt == 0:  # Si volvemos al depósito, terminar la ruta
+
+            if nxt == 0:
                 route.append(city_map[0])
                 break
-                
+
             route.append(city_map[nxt])
             current = nxt
-            
-            # Si hemos vuelto al depósito o no hay más ciudades que visitar
+
             if current == 0 or len(visited) > len(city_map):
                 break
-        
-        # Asegurarse de terminar en el depósito
+
         if route[-1].idx != 0:
             route.append(city_map[0])
-            
+
         routes.append(route)
-<<<<<<< HEAD
 
-=======
-    
->>>>>>> 5c4ec216
-    return routes
-
-
-def parse_lkh_tour(tour_file, cities):
-    """Parse LKH tour file into routes."""
-    if not os.path.exists(tour_file):
-        return []
-    numbers = []
-    with open(tour_file) as f:
-        for tok in f.read().split():
-            try:
-                numbers.append(int(tok))
-            except ValueError:
-                pass
-    if not numbers:
-        return []
-    seq = numbers[1:]
-    city_map = {c.idx: c for c in cities}
-    routes = []
-    route = [city_map[0]]
-    for n in seq:
-        if n == -1:
-            route.append(city_map[0])
-            routes.append(route)
-            route = [city_map[0]]
-        elif n == 0:
-            break
-        else:
-            route.append(city_map[n - 1])
-    if len(route) > 1:
-        route.append(city_map[0])
-        routes.append(route)
-    return routes
-
-
-def run_ampl(output, csv_path):
-    """Execute the AMPL model and display the resulting routes."""
-<<<<<<< HEAD
-    # Allow configuration via the AMPL_PATH environment variable.  If not
-    # provided, fall back to searching ``ampl`` in the PATH.
-    ampl_path = os.environ.get("AMPL_PATH", "ampl")
-
-    # Verificar si el archivo ejecutable existe o está en PATH
-    if not shutil.which(ampl_path):
-        append_output(
-            output,
-            f"Error: No se encontró el ejecutable de AMPL ({ampl_path}).\n",
-=======
-    # Usar la ruta completa al ejecutable de AMPL
-    ampl_path = r"D:\DEV\AMPL\ampl.exe"
-
-    # Verificar si el archivo ejecutable existe
-    if not os.path.exists(ampl_path):
-        append_output(
-            output,
-            f"Error: No se encontró el ejecutable de AMPL en {ampl_path}.\n"
-            "Por favor, verifica que la ruta sea correcta.\n"
->>>>>>> 5c4ec216
-        )
-        return
-    
-    # Obtener la ruta base del proyecto
-    base_dir = os.path.dirname(os.path.dirname(os.path.abspath(__file__)))
-    model_path = os.path.join(base_dir, "ampl", "modelo_bmtsp.mod")
-    data_path = os.path.join(base_dir, "ampl", "datos_bmtsp.dat")
-    
-    # Verificar que los archivos existan
-    if not os.path.exists(model_path):
-        append_output(output, f"Error: No se encontró el archivo del modelo en {model_path}\n")
-        return
-    if not os.path.exists(data_path):
-        append_output(output, f"Error: No se encontró el archivo de datos en {data_path}\n")
-        return
-    
-    # Crear un archivo temporal para los comandos de AMPL
-    
-    # Crear un archivo temporal
-    temp_file = None
-    try:
-        with tempfile.NamedTemporaryFile(mode='w', suffix='.run', delete=False) as f:
-            temp_file = f.name
-            f.write(f'''
-            model "{model_path}";
-            data "{data_path}";
-            option solver cplex;
-            solve;
-            
-            display Total_Distance;
-            display x;
-            ''')
-        
-        # Usar el archivo temporal con AMPL
-        cmd = [ampl_path, temp_file]
-        
-        append_output(output, "Ejecutando AMPL...\n")
-        
-        result = subprocess.run(
-            cmd,
-            text=True,
-            capture_output=True,
-            check=True
-        )
-        
-        # Mostrar resultados crudos
-        append_output(output, "\n=== RESULTADOS DE AMPL ===\n")
-        append_output(output, result.stdout)
-
-        if result.stderr:
-            append_output(output, "\n=== ADVERTENCIAS ===\n")
-            append_output(output, result.stderr)
-
-        # Cargar las ciudades y mostrar las rutas
-        try:
-            cities = load_cities(csv_path.get())
-            routes = parse_ampl_routes(result.stdout, cities)
-            if routes:
-                append_output(output, "\nRutas encontradas:\n")
-                for i, route in enumerate(routes, 1):
-<<<<<<< HEAD
-                    path = " → ".join(str(c.idx) for c in route)
-=======
-                    path = " -> ".join(str(c.idx) for c in route)
->>>>>>> 5c4ec216
-                    append_output(output, f"Vendedor {i}: {path}\n")
-                plot_routes(routes)
-            else:
-                append_output(output, "No se pudieron interpretar rutas en la salida de AMPL\n")
-        except Exception as e:
-            append_output(output, f"\nError al mostrar las rutas: {str(e)}\n")
-            
-    except subprocess.CalledProcessError as e:
-        error_msg = f"\n=== ERROR AL EJECUTAR AMPL ===\n"
-        error_msg += f"Código de salida: {e.returncode}\n"
-        if e.stdout:
-            error_msg += f"Salida estándar:\n{e.stdout}\n"
-        if e.stderr:
-            error_msg += f"Error estándar:\n{e.stderr}\n"
-        append_output(output, error_msg)
-    except Exception as e:
-        append_output(output, f"\nError inesperado: {str(e)}\n")
-    finally:
-        # Asegurarse de eliminar el archivo temporal
-        if temp_file and os.path.exists(temp_file):
-            try:
-                os.unlink(temp_file)
-            except Exception:
-                pass
-
-
-def run_lkh(output, csv_path):
-    if not shutil.which("LKH"):
-        append_output(output, "LKH executable not found in PATH\n")
-        return
-    try:
-        result = subprocess.run(
-            ["LKH", "lkh/example.par"], text=True, capture_output=True, check=True
-        )
-        append_output(output, result.stdout + "\n")
-        tour_file = os.path.join("lkh", "example.tour")
-        cities = load_cities(csv_path.get())
-        routes = parse_lkh_tour(tour_file, cities)
-        if routes:
-            plot_routes(routes)
-    except subprocess.CalledProcessError as e:
-        append_output(output, e.stderr + "\n")
-
-
-def run_heuristic(csv_path, k_entry, max_entry, output):
-    try:
-        k = int(k_entry.get())
-        max_c = int(max_entry.get())
-    except ValueError:
-        append_output(output, "Invalid numeric parameters\n")
-        return
-    if not os.path.exists(csv_path.get()):
-        append_output(output, "CSV file not found\n")
-        return
-    cities = load_cities(csv_path.get())
-    routes, cost = heuristic_bmtsp(cities, k, max_c)
-    append_output(output, f"Total cost: {cost:.2f}\n")
-    for i, route in enumerate(routes, 1):
-        path = " -> ".join(str(c.idx) for c in route)
-        append_output(output, f"Salesman {i}: {path}\n")
-    append_output(output, "\n")
-    plot_routes(routes)
-
-
-def main():
-    root = tk.Tk()
-    root.title("BMTSP Interface")
-
-    frm = ttk.Frame(root, padding=10)
-    frm.grid()
-
-    ttk.Label(frm, text="CSV file:").grid(column=0, row=0, sticky=tk.W)
-    csv_var = tk.StringVar(value="python/ciudades.csv")
-    csv_entry = ttk.Entry(frm, width=30, textvariable=csv_var)
-    csv_entry.grid(column=1, row=0, columnspan=2, sticky=tk.W)
-
-    ttk.Label(frm, text="Salesmen (k):").grid(column=0, row=1, sticky=tk.W)
-    k_entry = ttk.Entry(frm, width=5)
-    k_entry.insert(0, "2")
-    k_entry.grid(column=1, row=1, sticky=tk.W)
-
-    ttk.Label(frm, text="Max cities:").grid(column=0, row=2, sticky=tk.W)
-    max_entry = ttk.Entry(frm, width=5)
-    max_entry.insert(0, "5")
-    max_entry.grid(column=1, row=2, sticky=tk.W)
-
-    output = scrolledtext.ScrolledText(frm, width=60, height=20)
-    output.grid(column=0, row=4, columnspan=3, pady=10)
-
-    ttk.Button(
-        frm,
-        text="Run Heuristic",
-        command=lambda: run_heuristic(csv_var, k_entry, max_entry, output),
-    ).grid(column=0, row=3, sticky=tk.W)
-
-    ttk.Button(
-        frm, text="Run AMPL", command=lambda: run_ampl(output, csv_var)
-    ).grid(column=1, row=3, sticky=tk.W)
-
-    ttk.Button(
-        frm, text="Run LKH", command=lambda: run_lkh(output, csv_var)
-    ).grid(column=2, row=3, sticky=tk.W)
-
-    root.mainloop()
-
-
-if __name__ == "__main__":
-    main()+    return routes