--- conflicted
+++ resolved
@@ -38,7 +38,7 @@
                     if val == "1":
                         edges.append((s, i, col))
 
-<<<<<<< HEAD
+
 def parse_ampl_routes(ampl_text, cities):
     """Parse salesman routes from AMPL ``display x`` output.
 
@@ -81,8 +81,7 @@
                         edges.append((s, i, col))
             idx += 1
         # do not consume delimiter line; outer loop will reconsider it
-=======
->>>>>>> cc7f30d6
+
     if not edges:
         return []
 
@@ -116,12 +115,11 @@
 
             route.append(city_map[nxt])
             current = nxt
-<<<<<<< HEAD
+
         routes.append(route)
 
     return routes
-=======
->>>>>>> cc7f30d6
+
 
             if current == 0 or len(visited) > len(city_map):
                 break
@@ -130,8 +128,6 @@
             route.append(city_map[0])
 
         routes.append(route)
-<<<<<<< HEAD
-    return routes
 
 
 def run_ampl(output, csv_path):
@@ -316,7 +312,5 @@
 
 if __name__ == "__main__":
     main()
-=======
 
     return routes
->>>>>>> cc7f30d6
